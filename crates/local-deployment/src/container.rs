--- conflicted
+++ resolved
@@ -467,7 +467,7 @@
 
     pub fn git_branch_from_task_attempt(attempt_id: &Uuid, task_title: &str) -> String {
         let task_title_id = git_branch_id(task_title);
-        format!("vk/{}-{}", short_uuid(attempt_id), task_title_id)
+        format!("forge/{}-{}", short_uuid(attempt_id), task_title_id)
     }
 
     async fn track_child_msgs_in_store(&self, id: Uuid, child: &mut AsyncGroupChild) {
@@ -725,21 +725,19 @@
             .await?
             .ok_or(sqlx::Error::RowNotFound)?;
 
-<<<<<<< HEAD
-        // Use the branch name from TaskAttempt (set during TaskAttempt creation)
-        let task_branch_name = task_attempt.branch
-            .as_ref()
-            .ok_or_else(|| ContainerError::Other(anyhow!("TaskAttempt branch name not set")))?
-            .clone();
-        let worktree_path = WorktreeManager::get_worktree_base_dir().join(&task_branch_name);
-=======
+        // Use manual branch name if set, otherwise auto-generate
+        let git_branch_name = if let Some(ref branch) = task_attempt.branch {
+            // Manual branch name was provided
+            branch.clone()
+        } else {
+            // Auto-generate branch name using forge/ prefix
+            LocalContainerService::git_branch_from_task_attempt(&task_attempt.id, &task.title)
+        };
+        
+        // Always use the standard directory naming for worktree
         let worktree_dir_name =
             LocalContainerService::dir_name_from_task_attempt(&task_attempt.id, &task.title);
         let worktree_path = WorktreeManager::get_worktree_base_dir().join(&worktree_dir_name);
-
-        let git_branch_name =
-            LocalContainerService::git_branch_from_task_attempt(&task_attempt.id, &task.title);
->>>>>>> a405a7bd
 
         let project = task
             .parent_project(&self.db.pool)
@@ -783,11 +781,10 @@
         )
         .await?;
 
-<<<<<<< HEAD
-        // Branch is already set during TaskAttempt creation, no need to update it here
-=======
-        TaskAttempt::update_branch(&self.db.pool, task_attempt.id, &git_branch_name).await?;
->>>>>>> a405a7bd
+        // Update branch only if it wasn't manually set
+        if task_attempt.branch.is_none() {
+            TaskAttempt::update_branch(&self.db.pool, task_attempt.id, &git_branch_name).await?;
+        }
 
         Ok(worktree_path.to_string_lossy().to_string())
     }
