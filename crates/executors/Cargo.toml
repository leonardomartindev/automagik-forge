[package]
name = "executors"
<<<<<<< HEAD
version = "0.3.4"
=======
version = "0.0.73"
>>>>>>> b9a1a9f3
edition = "2024"

[dependencies]
utils = { path = "../utils" }
tokio = { workspace = true }
tokio-util = { version = "0.7", features = ["io"] }
bytes = "1.0"
serde = { workspace = true }
serde_json = { workspace = true }
tracing = { workspace = true }
toml = "0.8"
tracing-subscriber = { workspace = true }
chrono = { version = "0.4", features = ["serde"] }
uuid = { version = "1.0", features = ["v4", "serde"] }
ts-rs = { workspace = true, features = ["serde-json-impl"]}
dirs = "5.0"
xdg = "3.0"
async-trait = "0.1"
rust-embed = "8.2"
directories = "6.0.0"
command-group = { version = "5.0", features = ["with-tokio"] }
regex = "1.11.1"
sentry-tracing = { version = "0.41.0", features = ["backtrace"] }
lazy_static = "1.4"
json-patch = "2.0"
thiserror = { workspace = true }
enum_dispatch = "0.3.13"
futures-io = "0.3.31"
tokio-stream = { version = "0.1.17", features = ["io-util"] }
futures = "0.3.31"
bon = "3.6"
fork_stream = "0.1.0"
os_pipe = "1.2"
strip-ansi-escapes = "0.2.1"
strum = "0.27.2"
strum_macros = "0.27.2"
convert_case = "0.6"
sqlx = "0.8.6"<|MERGE_RESOLUTION|>--- conflicted
+++ resolved
@@ -1,10 +1,6 @@
 [package]
 name = "executors"
-<<<<<<< HEAD
 version = "0.3.4"
-=======
-version = "0.0.73"
->>>>>>> b9a1a9f3
 edition = "2024"
 
 [dependencies]
