--- conflicted
+++ resolved
@@ -1,10 +1,6 @@
 [package]
 name = "deployment"
-<<<<<<< HEAD
 version = "0.3.9"
-=======
-version = "0.0.91"
->>>>>>> 941fe3e2
 edition = "2024"
 
 [dependencies]
@@ -21,4 +17,4 @@
 tracing = { workspace = true }
 git2 = "^0.18.1"
 futures = "0.3.31"
-axum = { workspace = true }
+axum = { workspace = true }