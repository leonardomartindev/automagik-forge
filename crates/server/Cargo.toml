[package]
name = "server"
<<<<<<< HEAD
version = "0.3.9"
=======
version = "0.0.91"
>>>>>>> 941fe3e2
edition = "2024"
default-run = "server"

[lints.clippy]
uninlined-format-args = "allow"

[dependencies]
deployment = { path = "../deployment" }
executors = { path = "../executors" }
local-deployment = { path = "../local-deployment" }
utils = { path = "../utils" }
db = { path = "../db" }
services = { path = "../services" }
tokio = { workspace = true }
tokio-util = { version = "0.7", features = ["io"] }
axum = { workspace = true }
serde = { workspace = true }
serde_json = { workspace = true }
anyhow = { workspace = true }
tracing = { workspace = true }
tracing-subscriber = { workspace = true }
sqlx = { version = "0.8.6", features = ["runtime-tokio-rustls", "sqlite", "chrono", "uuid"] }
chrono = { version = "0.4", features = ["serde"] }
uuid = { version = "1.0", features = ["v4", "serde"] }
ts-rs = { workspace = true, features = ["serde-json-impl"]}
async-trait = "0.1"
command-group = { version = "5.0", features = ["with-tokio"] }
nix = { version = "0.29", features = ["signal", "process"] }
openssl-sys = { workspace = true }
rmcp = { version = "0.5.0", features = ["server", "transport-io"] }
schemars = { workspace = true }
regex = "1.11.1"
toml = "0.8"
sentry = { version = "0.41.0", features = ["anyhow", "backtrace", "panic", "debug-images"] }
sentry-tracing = { version = "0.41.0", features = ["backtrace"] }
reqwest = { version = "0.12", features = ["json"] }
strip-ansi-escapes = "0.2.1"
thiserror = { workspace = true }
os_info = "3.12.0"
futures-util = "0.3"
ignore = "0.4"
git2 = "0.18"
mime_guess = "2.0"
rust-embed = "8.2"
octocrab = "0.44"
dirs = "5.0"

[dev-dependencies]
tempfile = "3.8"
tower = { version = "0.4", features = ["util"] }

[build-dependencies]
dotenv = "0.15"
<|MERGE_RESOLUTION|>--- conflicted
+++ resolved
@@ -1,10 +1,6 @@
 [package]
 name = "server"
-<<<<<<< HEAD
 version = "0.3.9"
-=======
-version = "0.0.91"
->>>>>>> 941fe3e2
 edition = "2024"
 default-run = "server"
 
@@ -57,4 +53,4 @@
 tower = { version = "0.4", features = ["util"] }
 
 [build-dependencies]
-dotenv = "0.15"
+dotenv = "0.15"