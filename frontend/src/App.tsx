--- conflicted
+++ resolved
@@ -3,24 +3,26 @@
 import { Navbar } from '@/components/layout/navbar';
 import { Projects } from '@/pages/projects';
 import { ProjectTasks } from '@/pages/project-tasks';
-<<<<<<< HEAD
-=======
 import { useTaskViewManager } from '@/hooks/useTaskViewManager';
 
->>>>>>> 023e52e5
 import {
   AgentSettings,
   GeneralSettings,
   McpSettings,
   SettingsLayout,
 } from '@/pages/settings/';
-import { UserSystemProvider, useUserSystem } from '@/components/config-provider';
+import {
+  UserSystemProvider,
+  useUserSystem,
+} from '@/components/config-provider';
 import { ThemeProvider } from '@/components/theme-provider';
 import { SearchProvider } from '@/contexts/search-context';
+
 import { ProjectProvider } from '@/contexts/project-context';
 import { ThemeMode } from 'shared/types';
 import * as Sentry from '@sentry/react';
 import { Loader } from '@/components/ui/loader';
+
 import { AppWithStyleOverride } from '@/utils/style-override';
 import { WebviewContextMenu } from '@/vscode/ContextMenu';
 import { DevBanner } from '@/components/DevBanner';
@@ -31,35 +33,16 @@
 
 function AppContent() {
   const { config, updateAndSaveConfig, loading } = useUserSystem();
-<<<<<<< HEAD
-  const location = useLocation();
-  const showNavbar = !location.pathname.endsWith('/full');
-
-  useEffect(() => {
-    if (!config) return;
-
-    const handleDisclaimerAccept = async () => {
-      await updateAndSaveConfig({ disclaimer_acknowledged: true });
-    };
-=======
   const { isFullscreen } = useTaskViewManager();
 
   const showNavbar = !isFullscreen;
 
   useEffect(() => {
     let cancelled = false;
->>>>>>> 023e52e5
 
     const handleOnboardingComplete = async (
       onboardingConfig: OnboardingResult
     ) => {
-<<<<<<< HEAD
-      await updateAndSaveConfig({
-        onboarding_acknowledged: true,
-        executor_profile: onboardingConfig.profile,
-        editor: onboardingConfig.editor,
-      });
-=======
       if (cancelled) return;
       const updatedConfig = {
         ...config,
@@ -74,7 +57,6 @@
     const handleDisclaimerAccept = async () => {
       if (cancelled) return;
       await updateAndSaveConfig({ disclaimer_acknowledged: true });
->>>>>>> 023e52e5
     };
 
     const handleGitHubLoginComplete = async () => {
@@ -90,17 +72,10 @@
       });
     };
 
-<<<<<<< HEAD
-    // Release Notes modal is temporarily disabled
-    // const handleReleaseNotesClose = async () => {
-    //   await updateAndSaveConfig({ show_release_notes: false });
-    // };
-=======
     const handleReleaseNotesClose = async () => {
       if (cancelled) return;
       await updateAndSaveConfig({ show_release_notes: false });
     };
->>>>>>> 023e52e5
 
     const checkOnboardingSteps = async () => {
       if (!config || cancelled) return;
@@ -131,17 +106,13 @@
         await NiceModal.hide('privacy-opt-in');
       }
 
-      // if (config.show_release_notes) {
-      //   await NiceModal.show('release-notes');
-      //   await handleReleaseNotesClose();
-      //   await NiceModal.hide('release-notes');
-      // }
-    };
-
-<<<<<<< HEAD
-    checkOnboardingSteps();
-  }, [config, updateAndSaveConfig]);
-=======
+      if (config.show_release_notes) {
+        await NiceModal.show('release-notes');
+        await handleReleaseNotesClose();
+        await NiceModal.hide('release-notes');
+      }
+    };
+
     const runOnboarding = async () => {
       if (!config || cancelled) return;
       await checkOnboardingSteps();
@@ -153,7 +124,6 @@
       cancelled = true;
     };
   }, [config]);
->>>>>>> 023e52e5
 
   if (loading) {
     return (
@@ -170,6 +140,7 @@
           <div className="h-screen flex flex-col bg-background">
             {/* Custom context menu and VS Code-friendly interactions when embedded in iframe */}
             <WebviewContextMenu />
+
             {showNavbar && <DevBanner />}
             {showNavbar && <Navbar />}
             <div className="flex-1 h-full overflow-y-scroll">
