--- conflicted
+++ resolved
@@ -1,46 +1,8 @@
 // vite.config.ts
 import { sentryVitePlugin } from "@sentry/vite-plugin";
-<<<<<<< HEAD
-import { defineConfig, loadEnv } from 'vite'
+import { defineConfig, loadEnv, Plugin } from 'vite'
 import react from '@vitejs/plugin-react'
 import path from 'path'
-
-export default defineConfig(({ mode }) => {
-  const env = loadEnv(mode, process.cwd(), '')
-  
-  return {
-    plugins: [react(), sentryVitePlugin({
-      org: "namastex-labs",
-      project: "automagik-forge",
-      authToken: env.SENTRY_AUTH_TOKEN
-    })],
-
-    resolve: {
-      alias: {
-        "@": path.resolve(__dirname, "./src"),
-        "shared": path.resolve(__dirname, "../shared"),
-      },
-    },
-
-    server: {
-      port: parseInt(env.FRONTEND_PORT || '3000'),
-      proxy: {
-        '/api': {
-          target: `http://localhost:${env.BACKEND_PORT || '3001'}`,
-          changeOrigin: true,
-        },
-      },
-    },
-
-    build: {
-      sourcemap: true
-    }
-  }
-})
-=======
-import { defineConfig, Plugin } from "vite";
-import react from "@vitejs/plugin-react";
-import path from "path";
 import fs from "fs";
 
 function executorSchemasPlugin(): Plugin {
@@ -87,30 +49,42 @@
   };
 }
 
-export default defineConfig({
-  plugins: [
-    react(),
-    sentryVitePlugin({ org: "bloop-ai", project: "vibe-kanban" }),
-    executorSchemasPlugin(),
-  ],
-  resolve: {
-    alias: {
-      "@": path.resolve(__dirname, "./src"),
-      shared: path.resolve(__dirname, "../shared"),
-    },
-  },
-  server: {
-    port: parseInt(process.env.FRONTEND_PORT || "3000"),
-    proxy: {
-      "/api": {
-        target: `http://localhost:${process.env.BACKEND_PORT || "3001"}`,
-        changeOrigin: true,
+export default defineConfig(({ mode }) => {
+  const env = loadEnv(mode, process.cwd(), '')
+  
+  return {
+    plugins: [
+      react(), 
+      sentryVitePlugin({
+        org: "namastex-labs",
+        project: "automagik-forge",
+        authToken: env.SENTRY_AUTH_TOKEN
+      }),
+      executorSchemasPlugin(),
+    ],
+
+    resolve: {
+      alias: {
+        "@": path.resolve(__dirname, "./src"),
+        "shared": path.resolve(__dirname, "../shared"),
       },
     },
-    fs: {
-      allow: [path.resolve(__dirname, "."), path.resolve(__dirname, "..")],
+
+    server: {
+      port: parseInt(env.FRONTEND_PORT || '3000'),
+      proxy: {
+        '/api': {
+          target: `http://localhost:${env.BACKEND_PORT || '3001'}`,
+          changeOrigin: true,
+        },
+      },
+      fs: {
+        allow: [path.resolve(__dirname, "."), path.resolve(__dirname, "..")],
+      },
     },
-  },
-  build: { sourcemap: true },
-});
->>>>>>> a405a7bd
+
+    build: { 
+      sourcemap: true 
+    },
+  }
+})